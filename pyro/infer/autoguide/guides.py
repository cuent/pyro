--- conflicted
+++ resolved
@@ -620,18 +620,11 @@
         super()._setup_prototype(*args, **kwargs)
         # Initialize guide params
         self.loc = nn.Parameter(self._init_loc())
-<<<<<<< HEAD
-        self.cov_factor = nn.Parameter(self.loc.new_empty(self.latent_dim, self.rank).normal_(
-            0, self._init_scale * (0.5 / self.rank) ** 0.5))
-        self.cov_diagonal = PyroParam(self.loc.new_full((self.latent_dim,), 0.5 * self._init_scale ** 2),
-                                      constraints.positive)
-=======
-        self.scale = ConstrainedParameter(
+        self.scale = PyroParam(
             self.loc.new_full((self.latent_dim,), 0.5 ** 0.5 * self._init_scale),
             constraint=constraints.positive)
         self.cov_factor = nn.Parameter(
             self.loc.new_empty(self.latent_dim, self.rank).normal_(0, 1 / self.rank ** 0.5))
->>>>>>> 6ab6721d
 
     def get_posterior(self, *args, **kwargs):
         """
